--- conflicted
+++ resolved
@@ -116,11 +116,7 @@
     return this->rotation_object.logarithmicMap();
 }
 
-<<<<<<< HEAD
-Mat3 Rotation::expMapAndJacobian(const Vec3& Vec, Mat3 &J_expmap) {
-=======
 Mat3 Rotation::expMapAndJacobian(const Vec3 &Vec, Mat3 &J_expmap) {
->>>>>>> e9f7924a
     Rotation rot;
     rot.setFromExpMap(Vec);
 
