--- conflicted
+++ resolved
@@ -8,59 +8,17 @@
     ceres
     SOURCES
     src/ceres/ba.cpp
-<<<<<<< HEAD
     src/ceres/ceres_examples.cpp
     src/ceres/SE3Parameterization.cpp
     src/ceres/InterpolatedSE3.cpp
-    src/ceres/point_to_point_residual.cpp
-)
-TARGET_LINK_LIBRARIES(wave_optimization ${WAVE_OPTIMIZATION_DEPS})
-
-# UNIT TESTS
-WAVE_ADD_TEST(${PROJECT_NAME}_tests
-             tests/ceres/ba_test.cpp
-             tests/ceres/ceres_examples_test.cpp
-            tests/ceres/SE3_local_parameter_test.cpp)
-
-TARGET_LINK_LIBRARIES(
-    ${PROJECT_NAME}_tests
-    ${PROJECT_NAME}
-    wave_vision
-    wave_utils
-    wave_geometry
-    ${CERES_LIBRARIES}
-)
-
-IF(GTSAM_FOUND)
-    # Set for consistency, since GTSAM's config file does not
-    SET(GTSAM_LIBRARIES gtsam)
-    INCLUDE_DIRECTORIES(${GTSAM_INCLUDE_DIR})
-
-    WAVE_ADD_TEST(vo_gtsam_offline_example
-        tests/gtsam/gtsam_offline_example.cpp)
-    TARGET_LINK_LIBRARIES(vo_gtsam_offline_example
-        ${PROJECT_NAME}
-        wave_vision
-        ${GTSAM_LIBRARIES})
-
-    WAVE_ADD_TEST(vo_gtsam_offline_kitti_example
-        tests/gtsam/gtsam_offline_kitti_example.cpp)
-    TARGET_LINK_LIBRARIES(vo_gtsam_offline_kitti_example
-        ${PROJECT_NAME}
-        wave_vision
-        ${GTSAM_LIBRARIES})
-ENDIF()
-
-# COPY TEST DATA
-FILE(COPY tests/data DESTINATION ${PROJECT_BINARY_DIR}/tests)
-=======
-    src/ceres/ceres_examples.cpp)
+    src/ceres/point_to_point_residual.cpp)
 
 # Unit tests
 IF(BUILD_TESTING)
     WAVE_ADD_TEST(${PROJECT_NAME}_tests
                  tests/ceres/ba_test.cpp
-                 tests/ceres/ceres_examples_test.cpp)
+                 tests/ceres/ceres_examples_test.cpp
+                 tests/ceres/SE3_local_parameter_test.cpp)
 
     TARGET_LINK_LIBRARIES(${PROJECT_NAME}_tests ${PROJECT_NAME})
 
@@ -86,5 +44,4 @@
 
     # COPY TEST DATA
     FILE(COPY tests/data DESTINATION ${PROJECT_BINARY_DIR}/tests)
-ENDIF(BUILD_TESTING)
->>>>>>> d02e7a34
+ENDIF(BUILD_TESTING)